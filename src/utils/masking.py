import jax
import jax.numpy as jnp
import numpy as np

from jax import random, vmap

from flax import linen as nn


def make_random_binary_mask_1D(key, shape, percent_zeros):
    B, N = shape
<<<<<<< HEAD
    num_zeros= jax.random.bernoulli(key, p=(1-mask_probability), shape=(B,N)) #Check shape
    binary_mask=num_zeros.astype('uint8')

=======
    num_zeros= jax.random.bernoulli(key, p=percent_zeros, shape=(B,N), ) #Check shape
    binary_mask=num_zeros.astype('uint8')

    # if jnp.all(binary_mask == 0):
    #     binary_mask = jnp.ones(shape)

>>>>>>> 56c0cd57
    #num_zeros = np.rint(N * percent_zeros).astype(np.int32)

    # # Generate random indices for placing the 1s
    # indices = jnp.broadcast_to(jnp.arange(N), shape)
    # random_indices = jax.random.permutation(key, indices, axis=-1, independent=True)[:, :num_zeros]
    # random_indices = (random_indices + (jnp.arange(B) * N)[:, None]).flatten()

    # # Create the binary mask with 1s at the selected indices
    # binary_mask = jnp.ones(B * N, dtype=np.int8)
    # binary_mask = binary_mask.at[random_indices].set(0)

    # # Reshape to the desired shape
    # binary_mask = binary_mask.reshape(shape)

    return binary_mask


def sample_random_binary_mask_1D(key, probs, percent_zeros):
    probs = jnp.squeeze(probs, axis=0)
    B, N = probs.shape
    percent_ones = 1 - percent_zeros
    num_patches_keep = int(N * percent_ones)

    def _sample(key, probs, N, M):
        binary_mask = nn.one_hot(
            random.choice(key, a=N, shape=(M,), p=probs, replace=False),
            num_classes=N
        ).sum(0)
        return binary_mask

    sample_rngs = random.split(key, B)
    return vmap(_sample, in_axes=(0, 0, None, None))(sample_rngs, probs, N, num_patches_keep)


def broadcast_to_2D_mask(mask_1D, obs_shape, P):
    """
    Broadcast a 1D bit mask to a 2D mask with shape `obs_shape`.

    mask_1D: jnp.Array  bit mask
    obs_shape: tuple    shape of full observation
    P: int              patch size
    G: int              grid_size
    """
    B = obs_shape[0]  # batch size
    H = W = int(mask_1D.shape[-1] ** 0.5)
    obs_mask = mask_1D.reshape(B, H, 1, W, 1, 1)
    obs_mask = jnp.broadcast_to(
        obs_mask,
        (B, H, P, W, P, obs_shape[-1])
    )
    return obs_mask.reshape(obs_shape)  # (B, H, W, C)<|MERGE_RESOLUTION|>--- conflicted
+++ resolved
@@ -9,18 +9,12 @@
 
 def make_random_binary_mask_1D(key, shape, percent_zeros):
     B, N = shape
-<<<<<<< HEAD
-    num_zeros= jax.random.bernoulli(key, p=(1-mask_probability), shape=(B,N)) #Check shape
-    binary_mask=num_zeros.astype('uint8')
-
-=======
     num_zeros= jax.random.bernoulli(key, p=percent_zeros, shape=(B,N), ) #Check shape
     binary_mask=num_zeros.astype('uint8')
 
-    # if jnp.all(binary_mask == 0):
-    #     binary_mask = jnp.ones(shape)
+    if jnp.all(binary_mask == 0):
+        binary_mask = jnp.ones(shape)
 
->>>>>>> 56c0cd57
     #num_zeros = np.rint(N * percent_zeros).astype(np.int32)
 
     # # Generate random indices for placing the 1s
